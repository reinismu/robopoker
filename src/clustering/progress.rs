--- conflicted
+++ resolved
@@ -1,9 +1,5 @@
-<<<<<<< HEAD
-use std::{cmp::max, time::Instant};
-=======
 #[deprecated]
 use std::time::Instant;
->>>>>>> 6f83b8b7
 
 /// A struct to track and display progress of a long-running operation.
 pub struct Progress {
@@ -15,11 +11,7 @@
 }
 impl Progress {
     pub fn new(total: usize, n: usize) -> Self {
-<<<<<<< HEAD
-        let check = max(1, total / n);
-=======
         let check = (total / n).min(1);
->>>>>>> 6f83b8b7
         let now = Instant::now();
         Self {
             total,
