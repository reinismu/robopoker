[package]
name = "robopoker"
version = "0.1.1"
authors = ["Kelechi Ukah <ukahkelechi@gmail.com>"]
description = "Implementations of Meta's Pluribus No-Limit Texas Hold-Em solution."
homepage = "https://github.com/krukah/robopoker"
repository = "https://github.com/krukah/robopoker"
readme = "README.md"
keywords = ["poker", "cards", "cfr", "mcts", "holdem"]
license = "MIT"
edition = "2021"
members = [
    "examples/protter",
]

[dependencies]
colored = "2.0"
petgraph = "0.6.5"
dialoguer = "0.11.0"
rand = { version = "0.8.5", features = ["small_rng"] }
bytes = "1.0"
num_cpus = "1.16.0"
log = "0.4.22"
rayon = "1.10.0"
byteorder = "1.5.0"
indicatif = "0.17.8"
<<<<<<< HEAD
anyhow = "1.0.90"
serde = { version = "1.0.210", features = ["derive"] }
bincode = "1.3.3"
lz4_flex = { version = "0.11", default-features = false }
=======
simplelog = "0.12.2"
>>>>>>> 32e0b6e9

[dev-dependencies]
criterion = { version = "0.3", features = ["html_reports"] }
plotters = "0.3"

[[bench]]
name = "benchmarks"
harness = false

[features]
default = []
shortdeck = []<|MERGE_RESOLUTION|>--- conflicted
+++ resolved
@@ -24,14 +24,11 @@
 rayon = "1.10.0"
 byteorder = "1.5.0"
 indicatif = "0.17.8"
-<<<<<<< HEAD
 anyhow = "1.0.90"
 serde = { version = "1.0.210", features = ["derive"] }
 bincode = "1.3.3"
 lz4_flex = { version = "0.11", default-features = false }
-=======
 simplelog = "0.12.2"
->>>>>>> 32e0b6e9
 
 [dev-dependencies]
 criterion = { version = "0.3", features = ["html_reports"] }
